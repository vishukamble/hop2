#!/usr/bin/env python3
"""
hop2 - Quick directory and command aliasing for the terminal
"""
import os
import sys
import sqlite3
import subprocess
import argparse
from datetime import datetime, timezone
from contextlib import contextmanager
from pathlib import Path
import urllib.request
import tempfile
import shutil

# Config
DB_PATH = os.path.expanduser("~/.hop2/hop2.db")
DB_DIR = os.path.dirname(DB_PATH)

# Reserved words
RESERVED_ALIASES = [
    'add', 'cmd', 'list', 'rm', 'go',
    'update-me', 'uninstall-me',
    'help', '--help', '-h'
]

def print_help():
    """Custom table-formatted help"""
    print("\nhop2 - Quick directory jumping and command aliasing\n")
    print("Usage: hop2 <command> [args]")
    print("       hop2 <alias>        # Jump to directory or run command\n")

    print("Commands:")
    print("─" * 50)
    print(f"{'  add <alias> [path]':<25} Add directory shortcut")
    print(f"{'  cmd <alias> <command>':<25} Add command shortcut")
    print(f"{'  list, ls':<25} List all shortcuts")
    print(f"{'  rm <alias>':<25} Remove a shortcut")
    print(f"{'  update-me':<25} Update hop2 to latest")
    print(f"{'  uninstall-me':<25} Uninstall hop2")
    print("\nExamples:")
    print("  hop2 add work          # Save current dir as 'work'")
    print("  hop2 work              # Jump to work directory")
    print("  hop2 cmd gs 'git status'")
    print("  hop2 gs                # Run git status")
    print()
    sys.exit(0)


@contextmanager
def get_conn():
    os.makedirs(DB_DIR, exist_ok=True)
    conn = sqlite3.connect(DB_PATH)
    conn.row_factory = sqlite3.Row
    try:
        yield conn
    finally:
        conn.commit()
        conn.close()


def init_db():
    """Initialize the database"""
    os.makedirs(DB_DIR, exist_ok=True)
    with sqlite3.connect(DB_PATH) as conn:
        c = conn.cursor()
        c.execute('''CREATE TABLE IF NOT EXISTS directories
                     (alias TEXT PRIMARY KEY,
                      path TEXT NOT NULL,
                      created_at TEXT,
                      uses INTEGER DEFAULT 0)''')
        c.execute('''CREATE TABLE IF NOT EXISTS commands
                     (alias TEXT PRIMARY KEY,
                      command TEXT NOT NULL,
                      created_at TEXT,
                      uses INTEGER DEFAULT 0)''')


def add_directory(alias, path=None):
    """Add a directory shortcut"""
    if alias in RESERVED_ALIASES:
        print(f"✗ '{alias}' is reserved and cannot be used")
        return 1

    if path is None:
        path = os.getcwd()
    else:
        path = os.path.abspath(os.path.expanduser(path))

    if not os.path.exists(path):
        print(f"✗ Path does not exist: {path}")
        return 1

    created = datetime.now(timezone.utc).isoformat()
    with get_conn() as conn:
        c = conn.cursor()
        try:
            c.execute(
                "INSERT INTO directories (alias, path, created_at) VALUES (?, ?, ?)",
                (alias, path, created)
            )
            print(f"✓ Created: {alias} → {path}")
        except sqlite3.IntegrityError:
            c.execute(
                "UPDATE directories SET path = ? WHERE alias = ?", (path, alias)
            )
            print(f"✓ Updated: {alias} → {path}")
    return 0


def add_command(alias, cmd_parts):
    """Add a command shortcut"""
    if alias in RESERVED_ALIASES:
        print(f"✗ '{alias}' is reserved and cannot be used")
        return 1

    command = ' '.join(cmd_parts)
    created = datetime.now(timezone.utc).isoformat()
    with get_conn() as conn:
        c = conn.cursor()
        try:
            c.execute(
                "INSERT INTO commands (alias, command, created_at) VALUES (?, ?, ?)",
                (alias, command, created)
            )
            print(f"✓ Created command: {alias} → {command}")
        except sqlite3.IntegrityError:
            c.execute(
                "UPDATE commands SET command = ? WHERE alias = ?", (command, alias)
            )
            print(f"✓ Updated command: {alias} → {command}")
    return 0


def get_directory(alias):
    with sqlite3.connect(DB_PATH) as conn:
        c = conn.cursor()
        c.execute("SELECT path FROM directories WHERE alias = ?", (alias,))
        row = c.fetchone()
        if row:
            c.execute("UPDATE directories SET uses = uses + 1 WHERE alias = ?", (alias,))
            return row[0]
    return None


def get_command(alias):
    with sqlite3.connect(DB_PATH) as conn:
        c = conn.cursor()
        c.execute("SELECT command FROM commands WHERE alias = ?", (alias,))
        row = c.fetchone()
        if row:
            c.execute("UPDATE commands SET uses = uses + 1 WHERE alias = ?", (alias,))
            return row[0]
    return None


def list_all(_=None):
    with sqlite3.connect(DB_PATH) as conn:
        c = conn.cursor()
        c.execute("SELECT alias, path, uses FROM directories ORDER BY uses DESC, alias")
        dirs = c.fetchall()
        c.execute("SELECT alias, command, uses FROM commands ORDER BY uses DESC, alias")
        cmds = c.fetchall()

    if dirs:
        print("\n📁 Directory shortcuts:")
        print("-" * 60)
        for alias, path, uses in dirs:
            disp = path.replace(os.path.expanduser("~"), "~")
            print(f"{alias:<15} → {disp:<40} ({uses} uses)")

    if cmds:
        print("\n⚡ Command shortcuts:")
        print("-" * 60)
        for alias, command, uses in cmds:
            display_cmd = command if len(command) <= 40 else command[:37] + "..."
            print(f"{alias:<15} → {display_cmd:<40} ({uses} uses)")

    if not dirs and not cmds:
        print("No shortcuts yet; run `hop2 add <alias>` or `hop2 cmd <alias> <command>`")


def remove_shortcut(alias):
    with get_conn() as conn:
        c = conn.cursor()
        c.execute("DELETE FROM directories WHERE alias = ?", (alias,))
        if c.rowcount:
            print(f"✓ Removed directory shortcut: {alias}")
            return 0
        c.execute("DELETE FROM commands WHERE alias = ?", (alias,))
        if c.rowcount:
            print(f"✓ Removed command shortcut: {alias}")
            return 0

    print(f"✗ No shortcut found: {alias}")
    return 1


def generate_cd_command(alias):
    path = get_directory(alias)
    if path:
        print(f"__HOP2_CD:{path}")
        return True
    return False


def run_command(alias, extra_args=None):
    cmd = get_command(alias)
    if cmd:
        full = f"{cmd} {' '.join(extra_args)}" if extra_args else cmd
        print(f"→ Running: {full}")
        subprocess.run(full, shell=True)
        return True
    return False


def update_me(_=None):
    print("Updating hop2...")
    try:
        data = urllib.request.urlopen(
            'https://raw.githubusercontent.com/vishukamble/hop2/main/install.sh'
        ).read()
        with tempfile.NamedTemporaryFile('wb', delete=False) as f:
            f.write(data)
            tmp = f.name
        subprocess.run(['bash', tmp])
        os.unlink(tmp)
        return 0
    except Exception as e:
        print(f"✗ Update failed: {e}")
        return 1


def uninstall_me(_=None):
    print("\n🗑️  Uninstall hop2?\n")
    ans = input("Type 'yes' to confirm: ")
    if ans.lower() != 'yes':
        print("❌ Cancelled")
        return 1

    print("\n📦 Uninstalling hop2...\n")

    removed_from = []
    for d in ['/usr/local/bin', os.path.expanduser('~/.local/bin'), os.path.expanduser('~/bin')]:
        p = os.path.join(d, 'hop2')
        if os.path.exists(p):
            try:
                os.remove(p)
                removed_from.append(d)
                print(f"  ✓ Removed from {d}")
            except:
                print(f"  ✗ Couldn't remove from {d} (need sudo?)")

    if os.path.exists(os.path.expanduser('~/.hop2')):
        shutil.rmtree(os.path.expanduser('~/.hop2'), ignore_errors=True)
        print("  ✓ Removed ~/.hop2 directory")

    print("\n⚠️  Final step:")
    print("─" * 40)
    print("Remove this line from your ~/.bashrc or ~/.zshrc:\n")
    print("    source ~/.hop2/init.sh\n")
    print("Then reload your shell.")
    print("─" * 40)
    return 0

def main():
    # If no args or help flag, show our custom help
    if len(sys.argv) == 1 or (len(sys.argv) > 1 and sys.argv[1] in ('-h', '--help')):
        print_help()
        sys.exit(0)

    # Alias 'ls' to 'list'
    if len(sys.argv) > 1 and sys.argv[1] == 'ls':
        sys.argv[1] = 'list'

    # These are the only built-in commands that argparse should handle
    known_commands = {'add', 'cmd', 'list', 'rm', 'update-me', 'uninstall-me'}
    command_to_run = sys.argv[1]

    # Initialize DB for all operations
    init_db()

    # If it's NOT a known command, treat it as a custom alias
    if command_to_run not in known_commands:
        alias = command_to_run
        extra_args = sys.argv[2:]

        # 1. Try to find it as a directory alias
        path = get_directory(alias)
        if path:
            if extra_args:
                print(f"✗ Directory shortcuts do not accept arguments. Did you mean 'cd {path}'?")
                sys.exit(1)
            # This is the magic string the shell script will look for
            print(f"__HOP2_CD:{path}")
            sys.exit(0)

        # 2. If not a directory, try it as a command alias
        if run_command(alias, extra_args):
            sys.exit(0)

        # 3. If it's neither, then it's an error
        print(f"✗ No shortcut '{alias}' found. Try 'hop2 list' to see all shortcuts.")
        sys.exit(1)

    # If we are here, it IS a known command, so let argparse handle it
    parser = argparse.ArgumentParser(add_help=False)
    sp = parser.add_subparsers(dest='command', required=True)

    p_add = sp.add_parser('add', help=argparse.SUPPRESS)
    p_add.add_argument('alias')
    p_add.add_argument('path', nargs='?')
    p_add.set_defaults(func=lambda a: add_directory(a.alias, a.path))

    p_cmd = sp.add_parser('cmd', help=argparse.SUPPRESS)
    p_cmd.add_argument('alias')
    p_cmd.add_argument('cmd_str', nargs='+') # Changed from 'cmd' to avoid conflict
    p_cmd.set_defaults(func=lambda a: add_command(a.alias, a.cmd_str))

<<<<<<< HEAD
    p_list = sp.add_parser('list', help=argparse.SUPPRESS)
    p_list.set_defaults(func=lambda a: list_all())
=======
    args, rest = parser.parse_known_args()
    init_db()
>>>>>>> bd86cf09

    p_rm = sp.add_parser('rm', help=argparse.SUPPRESS)
    p_rm.add_argument('alias')
    p_rm.set_defaults(func=lambda a: remove_shortcut(a.alias))

    p_update = sp.add_parser('update-me', help=argparse.SUPPRESS)
    p_update.set_defaults(func=lambda a: update_me())

    p_uninstall = sp.add_parser('uninstall-me', help=argparse.SUPPRESS)
    p_uninstall.set_defaults(func=lambda a: uninstall_me())

    try:
        args = parser.parse_args()
        if hasattr(args, 'func'):
            code = args.func(args)
            sys.exit(code if isinstance(code, int) else 0)
    except SystemExit as e:
        # Prevents argparse from printing its own help message on error
        sys.exit(e.code)

if __name__ == "__main__":
    main()<|MERGE_RESOLUTION|>--- conflicted
+++ resolved
@@ -318,13 +318,9 @@
     p_cmd.add_argument('cmd_str', nargs='+') # Changed from 'cmd' to avoid conflict
     p_cmd.set_defaults(func=lambda a: add_command(a.alias, a.cmd_str))
 
-<<<<<<< HEAD
     p_list = sp.add_parser('list', help=argparse.SUPPRESS)
     p_list.set_defaults(func=lambda a: list_all())
-=======
-    args, rest = parser.parse_known_args()
-    init_db()
->>>>>>> bd86cf09
+
 
     p_rm = sp.add_parser('rm', help=argparse.SUPPRESS)
     p_rm.add_argument('alias')
