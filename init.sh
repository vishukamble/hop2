#!/bin/bash
# hop2 shell integration
# Add this to your ~/.bashrc or ~/.zshrc:
# source ~/.hop2/init.sh

# Main hop2 function that handles directory changes and command shortcuts
hop2() {
    # Don't do anything if no arguments are provided
    if [ "$#" -eq 0 ]; then
        command hop2 --help
        return
    fi

    local output
    # If the user asked to uninstall, update, backup, or restore, run hop2 directly (no capture),
    # so prompts and input() work as expected:
    if [ "$1" = "--uninstall" ] || [ "$1" = "--update" ] || [ "$1" = "--backup" ] || [ "$1" = "--restore" ]; then
        command hop2 "$@"
        return $?
    fi

    # Otherwise capture output so we can intercept __HOP2_CD:… sequences
    output=$(command hop2 "$@")
    exit_code=$?

    # Check if the python script gave us the magic string to change directory
    if [[ $output == __HOP2_CD:* ]]; then
        local path="${output#__HOP2_CD:}"
        cd "$path" || return 1
    elif [ $exit_code -ne 0 ]; then
        # If the script failed, print its output (which is the error message)
        # to stderr and preserve the exit code.
        echo "$output" >&2
        return $exit_code
    elif [ -n "$output" ];then
        # If the script succeeded and printed something, show it.
        # This is for commands like 'hop2 gs' which print "→ Running...".
        echo "$output"
    fi
}

# Shorter alias 'h' for jumping (or listing)
h() {
    # If no arguments are given, run the list command
    if [ -z "$1" ]; then
        hop2 list
    else
        # Otherwise, pass ALL arguments to the main hop2 function
        hop2 "$@"
    fi
}

# Bash completion with ALL commands
if [ -n "$BASH_VERSION" ]; then
    _hop2_completion() {
      local cur prev commands aliases
      cur="${COMP_WORDS[COMP_CWORD]}"
      prev="${COMP_WORDS[COMP_CWORD-1]}"

      if (( COMP_CWORD == 1 )); then
<<<<<<< HEAD
        commands="add cmd list ls rm go --update --uninstall --backup --restore --help"
=======
        commands="add cmd list ls rm go --update --uninstall --help"
>>>>>>> 05808c7c
        aliases=$(sqlite3 ~/.hop2/hop2.db \
          "SELECT alias FROM directories UNION SELECT alias FROM commands" 2>/dev/null \
           | tr '\n' ' ')
        COMPREPLY=( $(compgen -W "$commands $aliases" -- "$cur") )
        return
      fi

      case "$prev" in
        rm|go)
          aliases=$(sqlite3 ~/.hop2/hop2.db \
            "SELECT alias FROM directories UNION SELECT alias FROM commands" 2>/dev/null \
             | tr '\n' ' ')
          COMPREPLY=( $(compgen -W "$aliases" -- "$cur") );;
<<<<<<< HEAD
        --restore)
          COMPREPLY=( $(compgen -f -- "$cur") );;
=======
>>>>>>> 05808c7c
      esac
    }

    complete -F _hop2_completion hop2
    complete -F _hop2_completion h2
    complete -F _hop2_completion h
fi

# Zsh completion
if [ -n "$ZSH_VERSION" ]; then
    # First ensure the completion system is loaded
    if ! type compdef &>/dev/null; then
        autoload -Uz compinit && compinit
    fi

    _hop2() {
        local -a all_aliases
        all_aliases=(${(f)"$(sqlite3 ~/.hop2/hop2.db 'SELECT alias FROM directories UNION SELECT alias FROM commands' 2>/dev/null)"})
        _arguments "1:command:(add cmd list ls rm --backup --restore --update --uninstall $all_aliases)"
    }

    # Only set up completion if compdef is available
    if type compdef &>/dev/null; then
        compdef _hop2 hop2 h2 h
    fi
fi<|MERGE_RESOLUTION|>--- conflicted
+++ resolved
@@ -58,11 +58,8 @@
       prev="${COMP_WORDS[COMP_CWORD-1]}"
 
       if (( COMP_CWORD == 1 )); then
-<<<<<<< HEAD
         commands="add cmd list ls rm go --update --uninstall --backup --restore --help"
-=======
-        commands="add cmd list ls rm go --update --uninstall --help"
->>>>>>> 05808c7c
+
         aliases=$(sqlite3 ~/.hop2/hop2.db \
           "SELECT alias FROM directories UNION SELECT alias FROM commands" 2>/dev/null \
            | tr '\n' ' ')
@@ -76,11 +73,9 @@
             "SELECT alias FROM directories UNION SELECT alias FROM commands" 2>/dev/null \
              | tr '\n' ' ')
           COMPREPLY=( $(compgen -W "$aliases" -- "$cur") );;
-<<<<<<< HEAD
         --restore)
           COMPREPLY=( $(compgen -f -- "$cur") );;
-=======
->>>>>>> 05808c7c
+
       esac
     }
 
