--- conflicted
+++ resolved
@@ -5,13 +5,8 @@
 
 # Main hop2 function that handles directory changes and command shortcuts
 hop2() {
-<<<<<<< HEAD
     # For known commands, pass through directly
     if [ "$1" = "add" ] || [ "$1" = "cmd" ] || [ "$1" = "list" ] || [ "$1" = "ls" ] || [ "$1" = "rm" ] || [ "$1" = "update-me" ] || [ "$1" = "uninstall-me" ] || [ "$1" = "--help" ] || [ "$1" = "-h" ]; then
-=======
-    # For multi-arg commands (add, cmd, rm), pass through directly
-    if [ "$1" = "add" ] || [ "$1" = "cmd" ] || [ "$1" = "rm" ] || [ "$1" = "list" ] || [ "$1" = "--help" ] || [ "$1" = "-h" ] || [ "$1" = "update-me" ] || [ "$1" = "uninstall-me" ]; then
->>>>>>> 9bcea7d7
         command hop2 "$@"
         return
     fi
@@ -47,7 +42,6 @@
     fi
 }
 
-<<<<<<< HEAD
 # Shorter alias for hop2
 alias h2="hop2"
 
@@ -101,6 +95,3 @@
     }
     compdef _hop2 hop2 h2 h
 fi
-=======
-# Rest of the file stays the same...
->>>>>>> 9bcea7d7
