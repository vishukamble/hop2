--- conflicted
+++ resolved
@@ -466,20 +466,9 @@
             background: linear-gradient(180deg, #0f0f0f 0%, #0a0a0a 100%);
         }
 
-<<<<<<< HEAD
         .install-steps {
             max-width: 800px;
             margin: 0 auto;
-=======
-        .installation-steps {
-            background: var(--code-bg);
-            border: 1px solid var(--border);
-            border-radius: 0.5rem;
-            padding: 2rem;
-            max-width: 100%;
-            margin: 2rem 0;
-            overflow-x: auto;
->>>>>>> 8f9b5fc2
         }
 
         .step {
@@ -848,7 +837,6 @@
                 <h3>Flexible</h3>
                 <p>Directory shortcuts, command aliases, or both.</p>
             </div>
-<<<<<<< HEAD
 
             <div class="feature-card">
                 <span class="feature-icon">🚀</span>
@@ -875,21 +863,7 @@
                     <div class="terminal copyable">
                         <button class="copy-btn" title="Copy to clipboard">📋</button>
                         <pre><span class="prompt">$</span> <span class="command">curl -sL https://install.hop2.tech | bash</span></pre>
-=======
-        </section>
-
-        <section class="section demo demo-section">
-            <h2>Installation</h2>
-            <div class="installation-steps">
-                <div class="step">
-                    <div class="step-number">1</div>
-                    <div>
-                        <p>Install hop2 with one command:</p>
-                        <div class="terminal">
-                            <button class="copy-btn" title="Copy to clipboard">📋</button>
-                            <pre><span class="prompt">$</span> <span class="command">curl -sL install.hop2.tech | bash</span></pre>
-                        </div>
->>>>>>> 8f9b5fc2
+
                     </div>
                 </div>
             </div>
